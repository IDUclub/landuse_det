import asyncio

import pandas as pd
from loguru import logger

from landuse_app import config
from landuse_app.exceptions.http_exception_wrapper import http_exception
from landuse_app.logic.api import urban_db_api


async def get_projects_territory(project_id: int) -> dict:
    """
    Fetches the territory information for a project.

    Parameters:
    project_id (int): ID of the project.

    Returns:
    dict: Territory information.
    """
    endpoint = f"/api/v1/projects/{project_id}/territory"
<<<<<<< HEAD
    headers = {
        "Authorization": f"Bearer {config.get('ACCESS_TOKEN')}"""
    }
=======
    headers = {"Authorization": f"Bearer {config.get('ACCESS_TOKEN')}" ""}
>>>>>>> 5618815e
    response = await urban_db_api.get(endpoint)

    if not response:
        raise http_exception(
            404, f"No territory information found for project ID:", project_id
        )

    return response


async def get_projects_base_scenario_id(project_id: int) -> int:
    """
    Fetches the base scenario ID for a project.

    Parameters:
    project_id (int): ID of the project.

    Returns:
    int: Base scenario ID.
    """
    endpoint = f"/api/v1/projects/{project_id}/scenarios"
    scenarios = await urban_db_api.get(endpoint)

    for scenario in scenarios:
        if scenario.get("is_based"):
            return scenario.get("scenario_id")


async def get_functional_zone_sources(
<<<<<<< HEAD
    scenario_id: int,
    source: str | None = None,
    year: int | None = None
=======
    scenario_id: int, source: str = None, year: int = None, is_context: bool = False
>>>>>>> 5618815e
) -> dict:
    """
    Fetch available functional zone sources for a given scenario ID and determine the best source.

    Parameters:
    scenario_id (int): The ID of the scenario.
    source (str, optional): The preferred source (PZZ or OSM). If not provided, the best source is selected automatically.

    Returns:
    dict: The most relevant functional zone source data.

    Raises:
    http_exception: If no sources are found or the specified source is not available.
    """
    if is_context:
        endpoint = f"/api/v1/scenarios/{scenario_id}/context/functional_zone_sources"
    else:
        endpoint = f"/api/v1/scenarios/{scenario_id}/functional_zone_sources"

    response = await urban_db_api.get(endpoint)

    if not response:
<<<<<<< HEAD
        raise http_exception(404, f"Data not found for scenario", scenario_id)
=======
        raise http_exception(
            404,
            f"No functional zone sources found for the given scenario ID",
            scenario_id,
        )
>>>>>>> 5618815e

    filtered_sources = _filter_sources(response, source, year)

    if filtered_sources:
        return await _form_source_params(filtered_sources)

    if source or year:
<<<<<<< HEAD
        raise http_exception(404, f"Data not found for scenario {scenario_id}", {"source": source, "year": year})
=======
        raise http_exception(
            404,
            f"No data found for the specified source or year",
            {"source": source, "year": year},
        )
>>>>>>> 5618815e

    return await _form_source_params(response)


<<<<<<< HEAD
def _filter_sources(sources: list[dict], source: str | None, year: int | None) -> list[dict]:
    filtered = sources
=======
def _filter_sources(
    sources: list[dict], source: str | None, year: int | None
) -> list[dict]:
    filtered = sources

    if source:
        filtered = [s for s in filtered if s.get("source") == source]

    if year:
        filtered = [s for s in filtered if s.get("year") == year]

    return filtered


async def _form_source_params(sources: list[dict]) -> dict:
    """
    Determine the most relevant functional zone source from the available sources.
>>>>>>> 5618815e

    if source:
        filtered = [s for s in filtered if s.get("source") == source]

<<<<<<< HEAD
    if year:
        filtered = [s for s in filtered if s.get("year") == year]

    return filtered


async def _form_source_params(sources: list[dict]) -> dict:
    if not sources:
        raise http_exception(404, "No sources are available to choose from")

    if len(sources) == 1:
        return sources[0]

    source_data_df = pd.DataFrame(sources)
    source_priority = ["Unknown Source", "User", "PZZ", "OSM"]

=======
    Returns:
    dict: The most relevant source dictionary containing 'source' and 'year'.
    """
    if not sources:
        raise http_exception(404, "Нет доступных источников для выбора")

    if len(sources) == 1:
        return sources[0]

    source_data_df = pd.DataFrame(sources)
    source_priority = ["User", "PZZ", "OSM", "Unknown Source"]

>>>>>>> 5618815e
    for preferred_source in source_priority:
        if preferred_source in source_data_df["source"].unique():
            return (
                source_data_df[source_data_df["source"] == preferred_source]
                .sort_values("year", ascending=False)
                .iloc[0]
                .to_dict()
            )

    return source_data_df.sort_values("year", ascending=False).iloc[0].to_dict()


async def get_functional_zones_scenario_id(
    scenario_id: int, is_context: bool = False, source: str = None, year: int = None
) -> dict:
    """
    Fetches functional zones for a project with an optional context flag and source selection.

    Parameters:
    project_id (int): ID of the project.
    is_context (bool): Flag to determine if context data should be fetched. Default is False.
    source (str, optional): The preferred source (PZZ or OSM). If not provided, the best source is selected automatically.

    Returns:
    dict: Response data from the API.

    Raises:
    http_exception: If the response is empty or the specified source is not available.
    """
    # base_scenario_id = await get_projects_base_scenario_id(scenario_id)
    source_data = await get_functional_zone_sources(
        scenario_id, source, year, is_context
    )

    if not source_data or "source" not in source_data or "year" not in source_data:
        raise http_exception(
            404, "No valid source found for the given project ID", scenario_id
        )

    source = source_data["source"]
    year = source_data["year"]

    if is_context:
        endpoint = f"/api/v1/scenarios/{scenario_id}/context/functional_zones?year={year}&source={source}"
    else:
        endpoint = f"/api/v1/scenarios/{scenario_id}/functional_zones?year={year}&source={source}"

    response = await urban_db_api.get(endpoint)
    if not response or "features" not in response or not response["features"]:
        raise http_exception(
            404, "No functional zones found for the given project ID", scenario_id
        )

    return response


async def get_all_physical_objects_geometries(
    scenario_id: int, is_context: bool = False
) -> dict:
    """
    Fetches all physical object geometries for a project, optionally for context.

    Parameters:
        scenario_id (int): ID of the project.
        is_context (bool): Whether to fetch context geometries.

    Returns:
        dict: The API response containing geometries.

    Raises:
        http_exception: If the response is empty.
    """
    # base_scenario_id = await get_projects_base_scenario_id(scenario_id)

    endpoint = (
        f"/api/v1/scenarios/{scenario_id}/context/geometries_with_all_objects"
        if is_context
        else f"/api/v1/scenarios/{scenario_id}/geometries_with_all_objects"
    )

    try:
        response = await urban_db_api.get(endpoint)
    except Exception as e:
        raise http_exception(
            404, "No geometries found for the given scenario ID:", str(e)
        )

    return response


async def get_all_physical_objects_geometries_type_id(
    scenario_id: int, object_type_id: int
) -> dict:
    return await urban_db_api.get(
        f"/api/v1/scenarios/{scenario_id}/geometries_with_all_objects?physical_object_type_id={object_type_id}"
    )


async def get_functional_zones_scen_id_percentages(
    scenario_id: int, source: str = None
) -> dict:
    """
    Fetches functional zone percentages for a given scenario ID with an optional source selection.

    Parameters:
    scenario_id (int): The ID of the scenario.
    source (str, optional): The preferred source (PZZ or OSM). If not provided, the best source is selected automatically.

    Returns:
    dict: Response data from the API.

    Raises:
    http_exception: If the response is empty or the specified source is not available.
    """
    source_data = await get_functional_zone_sources(scenario_id, source)

    if not source_data or "source" not in source_data or "year" not in source_data:
        raise http_exception(
            404, "No valid source found for the given scenario ID", scenario_id
        )

    source = source_data["source"]
    year = source_data["year"]

    endpoint = (
        f"/api/v1/scenarios/{scenario_id}/functional_zones?year={year}&source={source}"
    )
    response = await urban_db_api.get(endpoint)

    if not response or "features" not in response or not response["features"]:
        raise http_exception(
            404, "No functional zones found for the given scenario ID", scenario_id
        )

    return response


async def get_all_physical_objects_geometries_scen_id_percentages(
    scenario_id: int,
) -> dict:
    """
    Fetches all physical object geometries for a project, optionally for context.

    Parameters:
        scenario_id (int): ID of the scenario.
    Returns:
        dict: The API response containing geometries.

    Raises:
        http_exception: If the response is empty.
    """
    endpoint = f"/api/v1/scenarios/{scenario_id}/geometries_with_all_objects"
    response = await urban_db_api.get(endpoint)

    if not response or "features" not in response or not response["features"]:
        raise http_exception(
            404, "No functional zones found for the given scenario ID:", scenario_id
        )

    return response


async def get_functional_zone_sources_territory_id(
    territory_id: int, source: str = None
) -> dict:
    """
    Fetch available functional zone sources for a given scenario ID and determine the best source.

    Parameters:
    scenario_id (int): The ID of the scenario.
    source (str, optional): The preferred source (PZZ or OSM). If not provided, the best source is selected automatically.

    Returns:
    dict: The most relevant functional zone source data.

    Raises:
    http_exception: If no sources are found or the specified source is not available.
    """
    endpoint = f"/api/v1/territory/{territory_id}/functional_zone_sources"
    response = await urban_db_api.get(endpoint)

    if not response:
        raise http_exception(
            404,
            f"No functional zone sources found for the given territory id ID",
            territory_id,
        )

    if source:
        source_data = next((s for s in response if s["source"] == source), None)
        if not source_data:
            raise http_exception(404, f"No data found for the specified source", source)
        return source_data

    return await _form_source_params(response)


async def get_functional_zones_territory_id(
    territory_id: int,
    source: str = None,
    functional_zone_type_id: int = None,
    params: dict = None,
) -> dict:
    """
    Fetches functional zones for a project with an optional context flag and source selection.

    Parameters:
    project_id (int): ID of the project.
    is_context (bool): Flag to determine if context data should be fetched. Default is False.
    source (str, optional): The preferred source (PZZ or OSM). If not provided, the best source is selected automatically.

    Returns:
    dict: Response data from the API.

    Raises:
    http_exception: If the response is empty or the specified source is not available.
    """
    source_data = await get_functional_zone_sources_territory_id(territory_id, source)

    if not source_data or "source" not in source_data or "year" not in source_data:
        raise http_exception(
            404, "No valid source found for the given project ID", territory_id
        )

    source = source_data["source"]
    year = source_data["year"]

    if functional_zone_type_id:
        endpoint = f"/api/v1/territory/{territory_id}/functional_zones?year={year}&source={source}&functional_zone_type_id={functional_zone_type_id}"
    else:
        endpoint = f"/api/v1/territory/{territory_id}/functional_zones?year={year}&source={source}"

    response = await urban_db_api.get(endpoint, params=params)
    if not response:
        raise http_exception(
            404, "No functional zones found for the given project ID", territory_id
        )

    return response


async def get_functional_zones_geojson_territory_id(
    territory_id: int,
    source: str = None,
    functional_zone_type_id: int = None,
    params: dict = None,
) -> dict:
    source_data = await get_functional_zone_sources_territory_id(territory_id, source)
    if not source_data or "source" not in source_data or "year" not in source_data:
        raise http_exception(
            404, "No valid source found for the given project ID", territory_id
        )
    source = source_data["source"]
    year = source_data["year"]
    if functional_zone_type_id:
        endpoint = f"/api/v1/territory/{territory_id}/functional_zones?year={year}&source={source}&functional_zone_type_id={functional_zone_type_id}"
    else:
        endpoint = f"/api/v1/territory/{territory_id}/functional_zones?year={year}&source={source}"

    response = await urban_db_api.get(endpoint, params=params)
    return response


async def get_target_cities(territory_id: int) -> dict:
    endpoint = f"/api/v1/all_territories_without_geometry?parent_id={territory_id}&page_size=5000&get_all_levels=true&cities_only=true"
    response = await urban_db_api.get(endpoint)
    return response


async def get_physical_objects_from_territory(territory_id: int) -> dict:
    """
    Fetches all physical object geometries for a territory.

    Parameters:
        territory_id (int): ID of the territory.

    Returns:
        dict: The API response containing geometries.

    Raises:
        http_exception: If the response is empty.
    """

    endpoint = f"/api/v1/territory/{territory_id}/physical_objects_geojson"

    response = await urban_db_api.get(endpoint)
    if not response or "features" not in response or not response["features"]:
        raise http_exception(
            404, "No physical objects found for the given territory ID:", territory_id
        )

    return response


async def get_physical_objects_without_geometry(
    territory_id: int, params: dict = None
) -> dict:
    endpoint = f"/api/v1/territory/{territory_id}/physical_objects"
    response = await urban_db_api.get(endpoint, params=params)
    return response


async def check_urbanization_indicator_exists(territory_id: int) -> dict | None:
    """
    Attempts to retrieve an existing urbanization indicator from the database.

    Returns:
      - dict: The indicator JSON if the response status is 200.
      - None: If the response status is 404 (i.e., the indicator does not exist).
    """
    endpoint = (
        f"/api/v1/territory/{territory_id}/indicator_values"
        "?indicator_id=16"
        f"&territory_id={territory_id}"
        "&date_type=year"
        "&date_value=2025-01-01"
        "&value_type=forecast"
        "&information_source=landuse_det"
    )
    data = await urban_db_api.get(endpoint, ignore_404=True)
    if not data:
        return None
    return data


async def check_indicator_exists(territory_id: int, indicator_id: int) -> dict | None:
    """
    Attempts to retrieve an existing indicator from the database.

    Returns:
      - dict: The indicator JSON if the response status is 200.
      - None: If the response status is 404 (i.e., the indicator does not exist).
    """
    endpoint = (
        f"/api/v1/territory/{territory_id}/indicator_values"
        f"?indicator_ids={indicator_id}"
        "&date_type=year"
        "&date_value=2025-01-01"
        "&value_type=real"
        "&information_source=modeled"
    )
    data = await urban_db_api.get(endpoint, ignore_404=True)
    if not data:
        return None
    return data


async def get_indicator_values(
    territory_id: int, indicator_id: int, params: dict = None
) -> dict | None:
    endpoint = (
        f"/api/v1/territory/{territory_id}/indicator_values"
        f"?indicator_ids={indicator_id}"
    )
    response = await urban_db_api.get(endpoint, params=params)
    if not response:
        return None
    return response


async def put_indicator_value(indicator_data: dict) -> dict:
    """
    Creates or updates an indicator record in the database via a PUT request.

    Parameters:
      indicator_data (dict): A dictionary containing the indicator data, for example:
        {
            "indicator_id": 16,
            "territory_id": 113,
            "date_type": "year",
            "date_value": "2025-01-01",
            "value": 24.72,
            "value_type": "forecast",
            "information_source": "landuse_det"
        }

    Returns:
      dict: The JSON response from the API (the created or updated record).

    Raises:
      http_exception: If the response status code is not 200 or 201.
    """
    endpoint = "/api/v1/indicator_value"
    return await urban_db_api.put(endpoint, data=indicator_data)


async def get_physical_objects_from_territory_parallel(
    territory_id: int, page_size: int = int(config.get("PAGE_SIZE"))
) -> list[dict]:
    """
    Fetch physical objects from a territory in parallel with a concurrency limit of 5.

    This asynchronous function retrieves all physical objects for a given territory using the
    endpoint /territory/{territory_id}/physical_objects_with_geometry. It paginates through the results
    based on the provided page_size and uses the get() method from urban_db_api
    to make API requests. The function limits concurrent requests to 5.

    Parameters:
        territory_id (int): The unique identifier of the territory.
        page_size (int, optional): The number of objects to request per page (default is 5000).

    Returns:
        list[dict]: A list of dictionaries, where each dictionary represents a physical object.
    """
    endpoint = f"/api/v1/territory/{territory_id}/physical_objects_with_geometry?page=1&page_size={page_size}"
    initial_response = await urban_db_api.get(endpoint)
    total = initial_response.get("count", 0)
    total_pages = (total // page_size) + (1 if total % page_size else 0)
    logger.info(
        f"Total physical objects on territory: {total}, Total number of pages: {total_pages}"
    )

    urls = [
        f"/api/v1/territory/{territory_id}/physical_objects_with_geometry?page={i}&page_size={page_size}"
        for i in range(1, total_pages + 1)
    ]

    semaphore = asyncio.Semaphore(5)

    async def fetch_page_with_sem(url: str) -> dict:
        async with semaphore:
            data = await urban_db_api.get(url)
            logger.info(f"Page {url} has been loaded")
            return data

    tasks = [fetch_page_with_sem(url) for url in urls]
    pages = await asyncio.gather(*tasks)

    results = []
    for page in pages:
        results.extend(page.get("results", []))
    return results


async def get_territory_boundaries(territory_id: int) -> dict:
    endpoint = f"/api/v1/territory/{territory_id}"
    response = await urban_db_api.get(endpoint)
    if not response:
        raise http_exception(
            404, "No boundaries found for given territory ID:", territory_id
        )
    return response


async def get_service_type_id_through_indicator(indicator_id: int) -> int:
    endpoint = f"/api/v1/indicators/{indicator_id}"
    response = await urban_db_api.get(endpoint)
    service_type_id = response.get("service_type", 0)
    if isinstance(service_type_id, dict):
        service_type_id = service_type_id.get("id", 0)
    if not service_type_id:
        raise http_exception(
            404, "No assigned service found for given indicator ID:", indicator_id
        )
    return service_type_id


async def get_service_count(territory_id: int, service_type_id: int) -> int:
    endpoint = f"/api/v1/territory/{territory_id}/services"
    params = {"service_type_id": service_type_id, "page_size": 10}
    response = await urban_db_api.get(endpoint, params=params)
    if not response:
        raise http_exception(
            404, "No services found for given territory ID:", territory_id
        )
    number_of_services = response.get("count", 0)
    return number_of_services


async def get_services_geojson(
    territory_id: int, service_type_id: int, params: dict = None
) -> dict:
    endpoint = f"/api/v1/territory/{territory_id}/services_geojson?service_type_id={service_type_id}"
    response = await urban_db_api.get(endpoint, params=params)
    if not response:
        raise http_exception(
            404, "No services found for given territory ID:", territory_id
        )
    return response


async def check_project_indicator_exist(
    project_id: int, indicator_id: int
) -> dict | None:
    """
    Attempts to retrieve an existing indicator from the database.

    Returns:
      - dict: The indicator JSON if the response status is 200.
      - None: If the response status is 404 (i.e., the indicator does not exist).
    """
    scenario_id = await get_projects_base_scenario_id(project_id)
    endpoint = (
        f"/api/v1/scenarios/{scenario_id}/indicators_values"
        f"?indicator_ids={indicator_id}"
    )
    data = await urban_db_api.get(endpoint, ignore_404=True)
    if not data:
        return None
    return data


async def put_project_indicator(
    scenario_id: int,
    indicator_data: dict,
    *,
    use_token: bool = True,
    override_token: str | None = None,
    extra_headers: dict[str, str] | None = None,
) -> dict:
    endpoint = f"/api/v1/scenarios/{scenario_id}/indicators_values"
    return await urban_db_api.put(
        endpoint,
        data=indicator_data,
        use_token=use_token,
        override_token=override_token,
        extra_headers=extra_headers,
    )<|MERGE_RESOLUTION|>--- conflicted
+++ resolved
@@ -19,13 +19,7 @@
     dict: Territory information.
     """
     endpoint = f"/api/v1/projects/{project_id}/territory"
-<<<<<<< HEAD
-    headers = {
-        "Authorization": f"Bearer {config.get('ACCESS_TOKEN')}"""
-    }
-=======
     headers = {"Authorization": f"Bearer {config.get('ACCESS_TOKEN')}" ""}
->>>>>>> 5618815e
     response = await urban_db_api.get(endpoint)
 
     if not response:
@@ -55,13 +49,7 @@
 
 
 async def get_functional_zone_sources(
-<<<<<<< HEAD
-    scenario_id: int,
-    source: str | None = None,
-    year: int | None = None
-=======
     scenario_id: int, source: str = None, year: int = None, is_context: bool = False
->>>>>>> 5618815e
 ) -> dict:
     """
     Fetch available functional zone sources for a given scenario ID and determine the best source.
@@ -84,15 +72,11 @@
     response = await urban_db_api.get(endpoint)
 
     if not response:
-<<<<<<< HEAD
-        raise http_exception(404, f"Data not found for scenario", scenario_id)
-=======
         raise http_exception(
             404,
             f"No functional zone sources found for the given scenario ID",
             scenario_id,
         )
->>>>>>> 5618815e
 
     filtered_sources = _filter_sources(response, source, year)
 
@@ -100,23 +84,15 @@
         return await _form_source_params(filtered_sources)
 
     if source or year:
-<<<<<<< HEAD
-        raise http_exception(404, f"Data not found for scenario {scenario_id}", {"source": source, "year": year})
-=======
         raise http_exception(
             404,
             f"No data found for the specified source or year",
             {"source": source, "year": year},
         )
->>>>>>> 5618815e
 
     return await _form_source_params(response)
 
 
-<<<<<<< HEAD
-def _filter_sources(sources: list[dict], source: str | None, year: int | None) -> list[dict]:
-    filtered = sources
-=======
 def _filter_sources(
     sources: list[dict], source: str | None, year: int | None
 ) -> list[dict]:
@@ -134,42 +110,22 @@
 async def _form_source_params(sources: list[dict]) -> dict:
     """
     Determine the most relevant functional zone source from the available sources.
->>>>>>> 5618815e
-
-    if source:
-        filtered = [s for s in filtered if s.get("source") == source]
-
-<<<<<<< HEAD
-    if year:
-        filtered = [s for s in filtered if s.get("year") == year]
-
-    return filtered
-
-
-async def _form_source_params(sources: list[dict]) -> dict:
+
+    Parameters:
+    sources (list[dict]): List of available sources.
+
+    Returns:
+    dict: The most relevant source dictionary containing 'source' and 'year'.
+    """
     if not sources:
-        raise http_exception(404, "No sources are available to choose from")
+        raise http_exception(404, "Нет доступных источников для выбора")
 
     if len(sources) == 1:
         return sources[0]
 
     source_data_df = pd.DataFrame(sources)
-    source_priority = ["Unknown Source", "User", "PZZ", "OSM"]
-
-=======
-    Returns:
-    dict: The most relevant source dictionary containing 'source' and 'year'.
-    """
-    if not sources:
-        raise http_exception(404, "Нет доступных источников для выбора")
-
-    if len(sources) == 1:
-        return sources[0]
-
-    source_data_df = pd.DataFrame(sources)
     source_priority = ["User", "PZZ", "OSM", "Unknown Source"]
 
->>>>>>> 5618815e
     for preferred_source in source_priority:
         if preferred_source in source_data_df["source"].unique():
             return (
