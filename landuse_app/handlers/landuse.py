"""Main landuse handlers are defined here."""
from fastapi import Path, Query

from ..exceptions.http_exception_wrapper import http_exception
from ..logic import landuse_service
from ..logic.constants.constants import VALID_SOURCES
from ..logic.helpers import IndicatorsService
from ..schemas import GeoJSON
from .routers import renovation_router, urbanization_router, landuse_percentages_router, \
    indicators_router


@renovation_router.get(
    "/projects/{project_id}/renovation_potential",
    response_model=dict,
    description=(
            "Function for getting renovation potential for a project. "
            "Additionally, returns layer in GeoJSON implemented in JSON response. "
            "Args: project_id (int): unique identifier of the project. "
            "Returns: GeoJSON: renovation potential data."
    )
)
async def get_projects_renovation_potential(
        project_id: int = Path(..., description="The unique identifier of the project."),
        source: str = Query(None, description="The source of the landuse zones data. Available sources are: PZZ, OSM"),
) -> GeoJSON:
    if source is not None and source not in VALID_SOURCES:
        raise http_exception(
            422,
            f"Invalid source. Valid sources are: {', '.join(VALID_SOURCES)}",
            source
        )
    return await landuse_service.get_renovation_potential(project_id, source=source)


@urbanization_router.get(
    "/projects/{project_id}/urbanization_level",
    response_model=GeoJSON,
    description=(
            "Function for getting urbanization level for a project. "
            "Additionally, returns layer in GeoJSON implemented in JSON response. "
            "Args: project_id (int): unique identifier of the project. "
            "Returns: GeoJSON: urbanization level data."
    )
)
async def get_projects_urbanization_level(
        project_id: int = Path(..., description="The unique identifier of the project."),
        source: str = Query(None, description="The source of the landuse zones data. Available sources are: PZZ, OSM"),
) -> GeoJSON:
    if source is not None and source not in VALID_SOURCES:
        raise http_exception(
            422,
            f"Invalid source. Valid sources are: {', '.join(VALID_SOURCES)}",
            source
        )
    return await landuse_service.get_urbanization_level(project_id, source=source)


@renovation_router.get(
    "/projects/{project_id}/context/renovation_potential",
    response_model=dict,
    description=(
            "Function for getting renovation potential for a project's context. "
            "Additionally, returns layer in GeoJSON implemented in JSON response. "
            "Args: project_id (int): unique identifier of the project. "
            "Returns: GeoJSON: context renovation potential data."
    )
)
async def get_projects_context_renovation_potential(
        project_id: int = Path(..., description="The unique identifier of the project."),
        source: str = Query(None, description="The source of the landuse zones data. Available sources are: PZZ, OSM"),
) -> GeoJSON:
    if source is not None and source not in VALID_SOURCES:
        raise http_exception(
            422,
            f"Invalid source. Valid sources are: {', '.join(VALID_SOURCES)}",
            source
        )
    return await landuse_service.get_context_renovation_potential(project_id, source=source)


@urbanization_router.get(
    "/projects/{project_id}/context/urbanization_level",
    response_model=GeoJSON,
    description=(
            "Function for getting urbanization level for a project's context. "
            "Additionally, returns layer in GeoJSON implemented in JSON response. "
            "Args: project_id (int): unique identifier of the project. "
            "Returns: GeoJSON: context urbanization level data."
    )
)
async def get_projects_context_urbanization_level(
        project_id: int = Path(..., description="The unique identifier of the project."),
        source: str = Query(None, description="The source of the landuse zones data. Available sources are: PZZ, OSM"),
) -> GeoJSON:
    if source is not None and source not in VALID_SOURCES:
        raise http_exception(
            422,
            f"Invalid source. Valid sources are: {', '.join(VALID_SOURCES)}",
            source
        )
    return await landuse_service.get_context_urbanization_level(project_id, source=source)


@landuse_percentages_router.get(
    "/scenarios/{scenario_id}/landuse_percentages",
    response_model=dict,
    description=(
            "Function for getting land use percentages for a scenario. "
            "Args: scenario_id (int): unique identifier of the scenario. "
            "Returns: dict: land use percentages data."
    )
)
async def get_project_landuse_parts(
        scenario_id: int = Path(..., description="The unique identifier of the scenario."),
        source: str = Query(None, description="The source of the landuse zones data. Available sources are: PZZ, OSM"),
) -> dict:
    if source is not None and source not in VALID_SOURCES:
        raise http_exception(
            422,
            f"Invalid source. Valid sources are: {', '.join(VALID_SOURCES)}",
            source
        )
    return await landuse_service.get_project_landuse_parts(scenario_id, source=source)


@indicators_router.post(
    "/indicators/{territory_id}/calculate_territory_urbanization",
    response_model=dict | list[dict],
    responses={
        200: {
            "description": "Successful Response",
            "content": {
                "application/json": {
                    "example": {
                        "indicator": {
                            "indicator_id": 16,
                            "parent_id": 3,
                            "name_full": "Степень урбанизации территории",
                            "measurement_unit": {
                                "id": 3,
                                "name": "%"
                            },
                            "level": 2,
                            "list_label": "1.3"
                        },
                        "territory": {
                            "id": 13,
                            "name": "Сабское сельское поселение"
                        },
                        "date_type": "year",
                        "date_value": "2025-01-01",
                        "value": 10.65,
                        "value_type": "forecast",
                        "information_source": "landuse_det",
                        "created_at": "2025-03-13T11:44:46.727723Z",
                        "updated_at": "2025-03-13T11:44:46.727723Z"
                    }
                }
            }
        },
        422: {
            "description": "Validation Error"
        }
    },
    description=(
            "Calculates and saves the urbanization percentage for a given territory in Urban DB. "
            "Returns a dictionary containing the computed indicator data that was saved in Urban DB."
    )
)
async def get_territory_urbanization_level(
        territory_id: int = Path(..., description="The unique identifier of the territory."),
        source: str = Query(None, description="The source of the landuse zones data. Valid options: PZZ, OSM."),
        force_recalculate: bool = Query(
            False,
            description="If True, forces recalculation even if the indicator already exists."
        )
) -> dict | list[dict]:
    """
    Calculate and store the urbanization percentage for a given territory in Urban DB.

    **Parameters**:
    - **territory_id** (int): The unique identifier of the territory.
    - **source** (str, optional): The source of the landuse zones data. Valid options: PZZ or OSM. Defaults to None.
    - **force_recalculate** (bool, optional): If set to True, forces recalculation even if the indicator exists. Defaults to False.

    **Returns**:
    - **dict**: A dictionary containing the computed urbanization indicator data.

    **Raises**:
    - **HTTPException (422)**: If the provided `source` is invalid.
    """
    if source is not None and source not in VALID_SOURCES:
        raise http_exception(
            422,
            f"Invalid source. Valid sources are: {', '.join(VALID_SOURCES)}",
            source
        )
    return await landuse_service.get_territory_urbanization_level(
        territory_id,
        source=source,
        force_recalculate=force_recalculate
    )


@indicators_router.post(
    "/indicators/{territory_id}/calculate_area_indicator",
    response_model=dict | list[dict],
    description="Calculate and store the area indicator for a given territory in Urban DB.")
async def calculate_area_indicator(
        territory_id: int = Path(..., description="The unique identifier of the territory."),
        force_recalculate: bool = Query(
            False,
            description="If True, forces recalculation even if the indicator already exists."
        )
) -> dict | list[dict]:
    territory_area = await IndicatorsService.calculate_territory_area(territory_id, force_recalculate=force_recalculate)
    return territory_area


@indicators_router.post(
<<<<<<< HEAD
    "/indicators/{territory_id}/services_count_indicator",
    description="Calculate the number of services indicators for a given territory.")
=======
    "/indicators/{territory_id}/services_count_indicator")
>>>>>>> 50dccfae
async def services_count_indicator(
        territory_id: int = Path(description="The unique identifier of the territory."),
        indicator_id: int = Query(description="The unique identifier of the indicator."),
        force_recalculate: bool = Query(
            False,
            description="If True, forces recalculation even if the indicator already exists."
        )
) -> dict | list[dict]:
    services_count = await IndicatorsService.calculate_service_count(territory_id, indicator_id,
                                                                     force_recalculate=force_recalculate)
    return services_count


@indicators_router.post(
    "/indicators/{project_id}/calculate_project_area_indicator",
    description='Calculate and store the area indicator for a given project in Urban DB.')
async def calculate_project_area_indicator(
        project_id: int = Path(description="The unique identifier of the territory."),
        force_recalculate: bool = Query(
            False,
            description="If True, forces recalculation even if the indicator already exists.")
):
    project_area = await IndicatorsService.calculate_project_territory_area(project_id,
                                                                            force_recalculate=force_recalculate)
    return project_area


@indicators_router.post(
    path="/indicators/{territory_id}/population_density_indicator",
    description='Calculate and store the population density indicator for a given territory in Urban DB.')
async def population_density_indicator(
        territory_id: int = Path(description="The unique identifier of the territory."),
        force_recalculate: bool = Query(
            False,
            description="If True, forces recalculation even if the indicator already exists.")
):
    population_density = await IndicatorsService.population_density(territory_id, force_recalculate)
    return population_density


@indicators_router.post(
    path="/indicators/{territory_id}/target_cities_indicator",
    description='Calculate and store the target cities indicator for a given territory in Urban DB.')
async def target_cities_indicator(
        territory_id: int = Path(description="The unique identifier of the territory."),
        force_recalculate: bool = Query(
            False,
            description="If True, forces recalculation even if the indicator already exists.")
):
    target_cities_count = await IndicatorsService.target_cities(territory_id, force_recalculate=force_recalculate)
    return target_cities_count


@indicators_router.post(
    path="/indicators/{territory_id}/cities_indicator/{indicator_id}",
    description="""
        Calculate and store the chosen city indicator for a given territory in Urban DB.
        Choose the city indicator for a given territory:
        
        Количество крупных (население от 100 000 человек) городов на территории (`indicator_id = 10`)
        Количество средних (население от 50 000 до 100 000 человек) городов на территории (`indicator_id = 11`)
        Количество малых (население менее 50 000 человек) городов на территории (`indicator_id = 12`)
        """
)
async def cities_indicator(
        territory_id: int = Path(description="The unique identifier of the territory."),
        indicator_id: int = Path(description="The unique identifier of the indicator city size."),
        force_recalculate: bool = Query(
            False,
            description="If True, forces recalculation even if the indicator already exists.")

):
    big_cities_count = await IndicatorsService.big_cities(territory_id, indicator_id,
                                                          force_recalculate=force_recalculate)
    return big_cities_count


@indicators_router.post(
    path="/indicators/{territory_id}/engineering_infrastructure_indicator",
    description="Calculate and store number of engineering objects indicator on given territory in Urban DB")
async def engineering_infrastructure_indicator(
        territory_id: int = Path(description="The unique identifier of the territory."),
        force_recalculate: bool = Query(
            False,
            description="If True, forces recalculation even if the indicator already exists.")
):
    engineering_infrastructure_count = await IndicatorsService.engineering_infrastructure(territory_id,
                                                                                          force_recalculate=force_recalculate)
    return engineering_infrastructure_count


@indicators_router.post(
    path="/indicators/{territory_id}/recreation_area",
    description="Calculate and store recreation area indicator for a given territory in Urban DB.")
async def recreation_area_indicator(
        territory_id: int = Path(description="The unique identifier of the territory."),
        force_recalculate: bool = Query(
            False,
            description="If True, forces recalculation even if the indicator already exists."),
        source: str = Query(None, description="The source of the landuse zones data. Available sources are: PZZ, OSM")

):
    recreation_area = await IndicatorsService.recreation_area(territory_id, force_recalculate=force_recalculate,
                                                              source=source)
    return recreation_area


@indicators_router.post(
    path="/indicators/{territory_id}/oopt",
    description="Calculate and store 'Особо охраняемые природные территории' indicator for a given territory in Urban DB.")
async def oop_indicator(
        territory_id: int = Path(description="The unique identifier of the territory."),
        force_recalculate: bool = Query(
            False,
            description="If True, forces recalculation even if the indicator already exists."),
):
    oopt_parts_count = await IndicatorsService.oopt_parts(territory_id, force_recalculate=force_recalculate)
    return oopt_parts_count<|MERGE_RESOLUTION|>--- conflicted
+++ resolved
@@ -219,12 +219,10 @@
 
 
 @indicators_router.post(
-<<<<<<< HEAD
+
     "/indicators/{territory_id}/services_count_indicator",
     description="Calculate the number of services indicators for a given territory.")
-=======
-    "/indicators/{territory_id}/services_count_indicator")
->>>>>>> 50dccfae
+
 async def services_count_indicator(
         territory_id: int = Path(description="The unique identifier of the territory."),
         indicator_id: int = Query(description="The unique identifier of the indicator."),
